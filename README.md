# NetBox MCP Server

A Model Context Protocol (MCP) server that provides seamless access to NetBox DCIM and IPAM data through a standardized interface. This server enables AI models and applications to interact with NetBox infrastructure data using natural language queries and structured API calls.

## 🌟 Features

- **🔧 Comprehensive Tools**: Query devices, sites, IP addresses, interfaces, and cables
- **🔌 Advanced Cable Tracing**: Bidirectional search and tree-based network topology discovery
- **📚 Cached Resources**: Fast access to device types, roles, manufacturers, and sites
- **💬 AI Prompts**: Pre-built prompts for network analysis and troubleshooting
- **🔒 Secure**: Environment variable configuration and proper error handling
- **📊 Monitoring**: Comprehensive logging and resource caching

## 🚀 Quick Start

### Prerequisites

- Python 3.10+ (3.10, 3.11, or 3.12)
- NetBox instance with API access
- Virtual environment (recommended)
- uv package manager (recommended for faster installation)

### 1. Clone the Repository

```bash
git clone https://github.com/hswowow/Netbox-MCP-Server
cd Netbox-MCP-Server
```

### 2. Set Up Python Environment

```bash
curl -LsSf https://astral.sh/uv/install.sh | sh

uv sync
```

### 3. Configure Environment

Create a `.env` file with your NetBox credentials:

```bash
# NetBox Configuration
NETBOX_URL=https://your-netbox-instance.com
NETBOX_API_TOKEN=your_netbox_api_token_here

# MCP Server Configuration (optional)
MCP_TRANSPORT=streamable-http
MCP_HOST=localhost
MCP_PORT=8000

NETBOX_RESOURCE_UPDATE_INTERVAL_HOURS=24
```

### 4. Run the Server

#### Installing in MCP client
```bash
uv run fastmcp install <mcp-client> src/main.py 
```

#### Dev
```bash
uv run fastmcp dev src/main.py 
```

#### Run
```bash
uv run fastmcp run src/main.py 
```

The server will start and be available for MCP connections.

<<<<<<< HEAD
=======

>>>>>>> 3f185868
## 🔧 Available Tools

### Device Management
- **`get_devices`**: Retrieve devices with filtering options
- **`get_device_by_name`**: Get specific device information
- **`get_device_interfaces`**: List device interfaces

### Site Management  
- **`get_sites`**: Retrieve all sites
- **`get_site_devices`**: Get devices at a specific site

### IP Address Management
- **`get_ip_addresses`**: Query IP addresses with filtering
- **`get_available_ips`**: Find available IPs in a prefix

### Interface Management
- **`get_interfaces`**: Query network interfaces
- **`get_interface_connections`**: Get interface cable connections

### Cable Tracing
- **`get_cable`**: Get detailed cable information
- **`trace_devices_connection`**: Bidirectional search between devices
- **`trace_from_interface`**: Tree search from specific interface

### Resource Access
- **`get_device_types`**: Available device types
- **`get_device_roles`**: Device role categories
- **`get_manufacturers`**: Equipment manufacturers
- **`get_sites_cached`**: Cached site information


## 📁 Project Structure

```
netbox-mcp/
├── src/
│   ├── main.py              # MCP server entry point
│   ├── tools/               # MCP tool implementations
│   │   ├── cables.py        # Cable tracing tools
│   │   ├── devices.py       # Device management tools
│   │   ├── interfaces.py    # Interface tools
│   │   ├── ipam.py          # IP address management
│   │   └── sites.py         # Site management tools
│   └── prompts/
│       └── prompts.py       # AI prompts and guidance
├── resources/               # Cached NetBox resources
├── requirements.txt         # Python dependencies (pip)
├── pyproject.toml          # Project configuration (uv/pip)
├── uv.lock                 # Lock file for uv
├── .env.example            # Environment configuration template
└── README.md               # This file
```

## ⚙️ Configuration

### Environment Variables

| Variable | Description | Default |
|----------|-------------|---------|
| `NETBOX_URL` | NetBox instance URL | Required |
| `NETBOX_API_TOKEN` | NetBox API token | Required |
| `MCP_TRANSPORT` | MCP transport protocol | `streamable-http` |
| `MCP_HOST` | Server host binding | `localhost` |
| `MCP_PORT` | Server port | `8000` |
| `NETBOX_RESOURCE_UPDATE_INTERVAL_HOURS` | Resource cache update interval (hours) | `24` |

## 📄 License

This project is licensed under the MIT License - see the [LICENSE](LICENSE) file for details.

## 🙏 Acknowledgments

- [FastMCP](https://github.com/jlowin/fastmcp) - The MCP framework powering this server
- [pynetbox](https://github.com/netbox-community/pynetbox) - NetBox API client library
- [NetBox](https://netbox.dev/) - The network documentation and IPAM platform
- [uv](https://github.com/astral-sh/uv) - Fast Python package installer and resolver<|MERGE_RESOLUTION|>--- conflicted
+++ resolved
@@ -71,10 +71,7 @@
 
 The server will start and be available for MCP connections.
 
-<<<<<<< HEAD
-=======
 
->>>>>>> 3f185868
 ## 🔧 Available Tools
 
 ### Device Management
@@ -150,4 +147,16 @@
 - [FastMCP](https://github.com/jlowin/fastmcp) - The MCP framework powering this server
 - [pynetbox](https://github.com/netbox-community/pynetbox) - NetBox API client library
 - [NetBox](https://netbox.dev/) - The network documentation and IPAM platform
-- [uv](https://github.com/astral-sh/uv) - Fast Python package installer and resolver+- [uv](https://github.com/astral-sh/uv) - Fast Python package installer and resolver
+
+## 📞 Support
+
+If you encounter any issues or have questions:
+
+1. Check the [Issues](https://github.com/your-username/netbox-mcp/issues) section
+2. Create a new issue with detailed information
+3. Include relevant logs and configuration details
+
+---
+
+**Made with ❤️ for the NetBox and network automation community**